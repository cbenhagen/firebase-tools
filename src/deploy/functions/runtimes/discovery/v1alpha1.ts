--- conflicted
+++ resolved
@@ -1,16 +1,8 @@
 import * as build from "../../build";
 import * as params from "../../params";
 import * as runtimes from "..";
-<<<<<<< HEAD
+
 import { copyIfPresent, convertIfPresent, secondsFromDuration } from "../../../../gcp/proto";
-=======
-import {
-  copyIfPresent,
-  renameIfPresent,
-  convertIfPresent,
-  secondsFromDuration,
-} from "../../../../gcp/proto";
->>>>>>> 1769be10
 import { assertKeyTypes, requireKeys } from "./parsing";
 import { FirebaseError } from "../../../../error";
 import { nullsafeVisitor } from "../../../../functional";
@@ -45,7 +37,6 @@
   serviceAccountEmail?: string | null;
 };
 
-<<<<<<< HEAD
 export type WireEndpoint = build.Triggered &
   Partial<build.HttpsTriggered> &
   Partial<build.CallableTriggered> &
@@ -72,27 +63,6 @@
     // We now use "serviceAccount" but maintain backwards compatability in the
     // wire format for the time being.
     serviceAccountEmail?: string | null;
-=======
-// Note: v1 schedule functions use *Duration instead of *Seconds
-// so this version of the API must allow these three retryConfig fields.
-type ScheduleTrigger = backend.ScheduleTrigger & {
-  retryConfig?: {
-    maxRetryDuration?: string | null;
-    minBackoffDuration?: string | null;
-    maxBackoffDuration?: string | null;
-  } | null;
-};
-
-export type ManifestEndpoint = Base &
-  backend.Triggered &
-  Partial<backend.HttpsTriggered> &
-  Partial<backend.CallableTriggered> &
-  Partial<{ eventTrigger: EventTrigger }> &
-  Partial<backend.TaskQueueTriggered> &
-  Partial<backend.BlockingTriggered> &
-  Partial<{ scheduleTrigger: ScheduleTrigger }> &
-  Partial<backend.ScheduleTriggered> & {
->>>>>>> 1769be10
     region?: string[];
     entryPoint: string;
     platform?: build.FunctionsPlatform;
@@ -230,7 +200,6 @@
       timeZone: "Field<string>?",
       retryConfig: "object?",
     });
-<<<<<<< HEAD
     if (ep.scheduleTrigger.retryConfig) {
       assertKeyTypes(prefix + ".scheduleTrigger.retryConfig", ep.scheduleTrigger.retryConfig, {
         retryCount: "Field<number>?",
@@ -246,19 +215,6 @@
       });
     }
   } else if (build.isTaskQueueTriggered(ep)) {
-=======
-    assertKeyTypes(prefix + ".scheduleTrigger.retryConfig", ep.scheduleTrigger.retryConfig || {}, {
-      retryCount: "number?",
-      maxDoublings: "number?",
-      minBackoffSeconds: "number?",
-      maxBackoffSeconds: "number?",
-      maxRetrySeconds: "number?",
-      minBackoffDuration: "string?",
-      maxBackoffDuration: "string?",
-      maxRetryDuration: "string?",
-    });
-  } else if (backend.isTaskQueueTriggered(ep)) {
->>>>>>> 1769be10
     assertKeyTypes(prefix + ".taskQueueTrigger", ep.taskQueueTrigger, {
       rateLimits: "object?",
       retryConfig: "object?",
