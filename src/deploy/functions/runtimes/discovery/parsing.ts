--- conflicted
+++ resolved
@@ -28,32 +28,18 @@
 
 // Use "omit" for output only fields. This allows us to fully exhaust keyof T
 // while still recognizing output-only fields
-<<<<<<< HEAD
-export type KeyType<T> =
-  | (T extends string
-      ? "string"
-      : T extends number
-      ? "number"
-      : T extends boolean
-      ? "boolean"
-      : T extends unknown[]
-      ? "array"
-      : T extends object
-      ? "object"
-      : never)
+export type FieldType<T> =
+  | `${BaseType<T>}${NullSuffix<T>}`
   | "omit"
-  | "Field<string>"
-  | "Field<number>"
-  | "Field<boolean>"
+  | `Field<string>${NullSuffix<string>}`
+  | `Field<number>${NullSuffix<number>}`
+  | `Field<boolean>${NullSuffix<boolean>}`
   | ((t: T) => boolean);
-=======
-export type FieldType<T> = `${BaseType<T>}${NullSuffix<T>}` | "omit" | ((t: T) => boolean);
 
 export type Schema<T extends object> = {
   [Key in keyof Required<T>]: FieldType<Required<T>[Key]>;
 };
 
->>>>>>> 41ea5e1c
 /**
  * Asserts that all yaml contains all required keys specified in the schema.
  */
@@ -77,12 +63,8 @@
 export function assertKeyTypes<T extends object>(
   prefix: string,
   yaml: T | undefined,
-<<<<<<< HEAD
-  schema: { [Key in keyof Required<T>]: KeyType<Required<T>[Key]> },
+  schema: Schema<T>,
   passthrough?: (k: string, v: any) => boolean
-=======
-  schema: Schema<T>
->>>>>>> 41ea5e1c
 ): void {
   if (!yaml) {
     return;
@@ -100,20 +82,26 @@
         `Unexpected key ${fullKey}. You may need to install a newer version of the Firebase CLI.`
       );
     }
-<<<<<<< HEAD
-
-    const schemaType = schema[key];
-=======
     let schemaType = schema[key] as string | ((value: T[keyof T]) => boolean);
->>>>>>> 41ea5e1c
     if (typeof schemaType === "function") {
       if (!schemaType(value as T[keyof T])) {
         const friendlyName =
           value === null ? "null" : Array.isArray(value) ? "array" : typeof value;
         throw new FirebaseError(`${friendlyName} ${fullKey} failed validation`);
       }
-<<<<<<< HEAD
-    } else if (schemaType.includes("Field")) {
+      continue;
+    }
+
+    if (value === null) {
+      if (schemaType.endsWith("?")) {
+        continue;
+      }
+      throw new FirebaseError(`Expected ${fullKey} to be type ${schemaType}; was null`);
+    }
+    if (schemaType.endsWith("?")) {
+      schemaType = schemaType.slice(0, schemaType.length - 1);
+    }
+    if (schemaType.includes("Field")) {
       const match = /^Field<(\w+)>$/.exec(schemaType);
       if (match && typeof value !== "string" && typeof value !== match[1]) {
         throw new FirebaseError(
@@ -121,21 +109,6 @@
         );
       }
     } else if (schemaType === "string") {
-=======
-      continue;
-    }
-
-    if (value === null) {
-      if (schemaType.endsWith("?")) {
-        continue;
-      }
-      throw new FirebaseError(`Expected ${fullKey}} to be type ${schemaType}; was null`);
-    }
-    if (schemaType.endsWith("?")) {
-      schemaType = schemaType.slice(0, schemaType.length - 1);
-    }
-    if (schemaType === "string") {
->>>>>>> 41ea5e1c
       if (typeof value !== "string") {
         throw new FirebaseError(`Expected ${fullKey} to be type string; was ${typeof value}`);
       }
