--- conflicted
+++ resolved
@@ -119,7 +119,7 @@
   return from;
 }
 
-type ParamInput<T> = TextInput<T> | SelectInput<T>;
+type ParamInput<T> = TextInput<T> | SelectInput<T> | ResourceInput;
 
 type ParamBase<T extends string | number | boolean> = {
   // name of the param. Will be exposed as an environment variable with this name
@@ -143,10 +143,6 @@
   input?: ParamInput<T>;
 };
 
-<<<<<<< HEAD
-  // If omitted, defaults to TextInput<string>
-  input?: TextInput<string> | SelectInput<string> | ResourceInput;
-=======
 /**
  *
  */
@@ -158,40 +154,35 @@
  */
 export function isSelectInput<T>(input: ParamInput<T>): input is SelectInput<T> {
   return {}.hasOwnProperty.call(input, "select");
->>>>>>> c760e06d
-}
-
-export type StringParam = ParamBase<string> & { type: "string" };
-
-export type IntParam = ParamBase<number> & {
+}
+/**
+ *
+ */
+export function isResourceInput<T>(input: ParamInput<T>): input is ResourceInput {
+  return {}.hasOwnProperty.call(input, "resource");
+}
+
+export interface StringParam extends ParamBase<string> {
+  type: "string";
+}
+
+export interface IntParam extends ParamBase<number> {
   type: "int";
-};
-
-<<<<<<< HEAD
-export interface BooleanParam extends ParamBase<number> {
+}
+
+export interface BooleanParam extends ParamBase<boolean> {
   type: "boolean";
-
-  // If omitted, defaults to TextInput<boolean>
-  input?: TextInput<boolean> | SelectInput<boolean>;
 }
 
 export interface TextInput<T> { // eslint-disable-line
-  type: "text";
-
-  example?: string;
-
-  // If present, retry the prompt if the user provides a string that does not match this regexp
-  validationRegex?: string;
-  // The error message to display if validationRegex is missing
-  validationErrorMessage?: string;
-=======
-export interface TextInput<T, Extensions = {}> { // eslint-disable-line
-  text:
-    | Extensions
-    | {
-        example?: string;
-      };
->>>>>>> c760e06d
+  text: {
+    example?: string;
+
+    // If present, retry the prompt if the user provides a string that does not match this regexp
+    validationRegex?: string;
+    // The error message to display if validationRegex is missing
+    validationErrorMessage?: string;
+  };
 }
 
 interface SelectOptions<T> {
@@ -204,7 +195,9 @@
 }
 
 export interface SelectInput<T> {
-  select: Array<SelectOptions<T>>;
+  select: {
+    options: Array<SelectOptions<T>>;
+  };
 }
 
 // Future supported resource types will be added to this literal type. Tooling SHOULD fall back
@@ -212,8 +205,6 @@
 type ResourceType = "storage.googleapis.com/Bucket" | string;
 
 interface ResourceInput {
-  type: "resource";
-
   resource: {
     type: ResourceType;
   };
@@ -497,32 +488,29 @@
   resolvedDefault?: boolean
 ): Promise<boolean> {
   if (!param.input) {
-<<<<<<< HEAD
-    const defaultToText: TextInput<boolean> = { type: "text" };
-=======
     const defaultToText: TextInput<string> = { text: {} };
->>>>>>> c760e06d
     param.input = defaultToText;
   }
   const isTruthyInput = (res: string) => ["true", "y", "yes", "1"].includes(res.toLowerCase());
   let prompt: string;
 
-<<<<<<< HEAD
-  switch (param.input.type) {
-    case "select":
-      prompt = `Select a value for ${param.label || param.name}:`;
-      if (param.description) {
-        prompt += ` \n(${param.description})`;
-      }
-      prompt += "\nSelect an option with the arrow keys, and use Enter to confirm your choice. ";
-      return promptSelect<boolean>(prompt, param.input, resolvedDefault, isTruthyInput);
-    case "text":
-    default:
-      prompt = `Enter a boolean value for ${param.label || param.name}:`;
-      if (param.description) {
-        prompt += ` \n(${param.description})`;
-      }
-      return promptText<boolean>(prompt, param.input, resolvedDefault, isTruthyInput);
+  if (isSelectInput(param.input)) {
+    prompt = `Select a value for ${param.label || param.name}:`;
+    if (param.description) {
+      prompt += ` \n(${param.description})`;
+    }
+    prompt += "\nSelect an option with the arrow keys, and use Enter to confirm your choice. ";
+    return promptSelect<boolean>(prompt, param.input, resolvedDefault, isTruthyInput);
+  } else if (isTextInput(param.input)) {
+    prompt = `Enter a boolean value for ${param.label || param.name}:`;
+    if (param.description) {
+      prompt += ` \n(${param.description})`;
+    }
+    return promptText<boolean>(prompt, param.input, resolvedDefault, isTruthyInput);
+  } else if (isResourceInput(param.input)) {
+    throw new FirebaseError("Boolean params cannot have Cloud Resource selector inputs");
+  } else {
+    assertExhaustive(param.input);
   }
 }
 
@@ -532,99 +520,76 @@
   resolvedDefault?: string
 ): Promise<string> {
   if (!param.input) {
-    const defaultToText: TextInput<string> = { type: "text" };
+    const defaultToText: TextInput<string> = { text: {} };
     param.input = defaultToText;
   }
   let prompt: string;
 
-  switch (param.input.type) {
-    case "resource":
-      prompt = `Select a value for ${param.label || param.name}:`;
-      if (param.description) {
-        prompt += ` \n(${param.description})`;
-      }
-      return promptResourceString(prompt, param.input, projectId, resolvedDefault);
-    case "select":
-      prompt = `Select a value for ${param.label || param.name}:`;
-      if (param.description) {
-        prompt += ` \n(${param.description})`;
-      }
-      prompt += "\nSelect an option with the arrow keys, and use Enter to confirm your choice. ";
-      return promptSelect<string>(prompt, param.input, resolvedDefault, (res: string) => res);
-    case "text":
-    default:
-      prompt = `Enter a string value for ${param.label || param.name}:`;
-      if (param.description) {
-        prompt += ` \n(${param.description})`;
-      }
-      return promptText<string>(prompt, param.input, resolvedDefault, (res: string) => res);
-=======
-  if (isSelectInput(param.input)) {
-    throw new FirebaseError(
-      "Build specified string parameter " + param.name + " with unsupported input type 'select'"
-    );
-  } else if (isTextInput(param.input)) {
-    let prompt = `Enter a value for ${param.label || param.name}:`;
+  if (isResourceInput(param.input)) {
+    prompt = `Select a value for ${param.label || param.name}:`;
     if (param.description) {
       prompt += ` \n(${param.description})`;
     }
-    return await promptOnce({
-      name: param.name,
-      type: "input",
-      default: resolvedDefault,
-      message: prompt,
-    });
+    return promptResourceString(prompt, param.input, projectId, resolvedDefault);
+  } else if (isSelectInput(param.input)) {
+    prompt = `Select a value for ${param.label || param.name}:`;
+    if (param.description) {
+      prompt += ` \n(${param.description})`;
+    }
+    prompt += "\nSelect an option with the arrow keys, and use Enter to confirm your choice. ";
+    return promptSelect<string>(prompt, param.input, resolvedDefault, (res: string) => res);
+  } else if (isTextInput(param.input)) {
+    prompt = `Enter a string value for ${param.label || param.name}:`;
+    if (param.description) {
+      prompt += ` \n(${param.description})`;
+    }
+    return promptText<string>(prompt, param.input, resolvedDefault, (res: string) => res);
   } else {
-    throw new FirebaseError(
-      "Build specified parameter " + param.name + " with no known input type"
-    );
->>>>>>> c760e06d
+    assertExhaustive(param.input);
   }
 }
 
 async function promptIntParam(param: IntParam, resolvedDefault?: number): Promise<number> {
   if (!param.input) {
-<<<<<<< HEAD
-    const defaultToText: TextInput<number> = { type: "text" };
-=======
     const defaultToText: TextInput<number> = { text: {} };
->>>>>>> c760e06d
     param.input = defaultToText;
   }
   let prompt: string;
 
-<<<<<<< HEAD
-  switch (param.input.type) {
-    case "select":
-      prompt = `Select a value for ${param.label || param.name}:`;
-      if (param.description) {
-        prompt += ` \n(${param.description})`;
+  if (isSelectInput(param.input)) {
+    prompt = `Select a value for ${param.label || param.name}:`;
+    if (param.description) {
+      prompt += ` \n(${param.description})`;
+    }
+    prompt += "\nSelect an option with the arrow keys, and use Enter to confirm your choice. ";
+    return promptSelect(prompt, param.input, resolvedDefault, (res: string) => {
+      if (isNaN(+res)) {
+        return { message: `"${res}" could not be converted to a number.` };
       }
-      prompt += "\nSelect an option with the arrow keys, and use Enter to confirm your choice. ";
-      return promptSelect(prompt, param.input, resolvedDefault, (res: string) => {
-        if (isNaN(+res)) {
-          return { message: `"${res}" could not be converted to a number.` };
-        }
-        if (res.includes(".")) {
-          return { message: `${res} is not an integer value.` };
-        }
-        return +res;
-      });
-    case "text":
-    default:
-      prompt = `Enter an integer value for ${param.label || param.name}:`;
-      if (param.description) {
-        prompt += ` \n(${param.description})`;
+      if (res.includes(".")) {
+        return { message: `${res} is not an integer value.` };
       }
-      return promptText<number>(prompt, param.input, resolvedDefault, (res: string) => {
-        if (isNaN(+res)) {
-          return { message: `"${res}" could not be converted to a number.` };
-        }
-        if (res.includes(".")) {
-          return { message: `${res} is not an integer value.` };
-        }
-        return +res;
-      });
+      return +res;
+    });
+  }
+  if (isTextInput(param.input)) {
+    prompt = `Enter an integer value for ${param.label || param.name}:`;
+    if (param.description) {
+      prompt += ` \n(${param.description})`;
+    }
+    return promptText<number>(prompt, param.input, resolvedDefault, (res: string) => {
+      if (isNaN(+res)) {
+        return { message: `"${res}" could not be converted to a number.` };
+      }
+      if (res.includes(".")) {
+        return { message: `${res} is not an integer value.` };
+      }
+      return +res;
+    });
+  } else if (isResourceInput(param.input)) {
+    throw new FirebaseError("Numeric params cannot have Cloud Resource selector inputs");
+  } else {
+    assertExhaustive(param.input);
   }
 }
 
@@ -642,17 +607,18 @@
         throw notFound;
       }
       const forgedInput: SelectInput<string> = {
-        type: "select",
-        select: buckets.map((bucketName: string): SelectOptions<string> => {
-          return { label: bucketName, value: bucketName };
-        }),
+        select: {
+          options: buckets.map((bucketName: string): SelectOptions<string> => {
+            return { label: bucketName, value: bucketName };
+          }),
+        },
       };
       return promptSelect<string>(prompt, forgedInput, resolvedDefault, (res: string) => res);
     default:
       logger.warn(
         `Warning: unknown resource type ${input.resource.type}; defaulting to raw text input...`
       );
-      return promptText<string>(prompt, { type: "text" }, resolvedDefault, (res: string) => res);
+      return promptText<string>(prompt, { text: {} }, resolvedDefault, (res: string) => res);
   }
 }
 
@@ -668,11 +634,11 @@
     default: resolvedDefault,
     message: prompt,
   });
-  if (input.validationRegex) {
-    const userRe = new RegExp(input.validationRegex);
+  if (input.text.validationRegex) {
+    const userRe = new RegExp(input.text.validationRegex);
     if (!userRe.test(res)) {
       logger.error(
-        input.validationErrorMessage ||
+        input.text.validationErrorMessage ||
           `Input did not match provided validator ${userRe.toString()}, retrying...`
       );
       return promptText<T>(prompt, input, resolvedDefault, converter);
@@ -699,7 +665,7 @@
       resolvedDefault;
     },
     message: prompt,
-    choices: input.select.map((option: SelectOptions<T>): ListItem => {
+    choices: input.select.options.map((option: SelectOptions<T>): ListItem => {
       return {
         checked: false,
         name: option.label,
@@ -711,34 +677,6 @@
   if (typeof converted === "object") {
     logger.error(converted.message);
     return promptSelect<T>(prompt, input, resolvedDefault, converter);
-=======
-  if (isSelectInput(param.input)) {
-    throw new FirebaseError(
-      "Build specified int parameter " + param.name + " with unsupported input type 'select'"
-    );
-  } else if (isTextInput(param.input)) {
-    let prompt = `Enter a value for ${param.label || param.name}:`;
-    if (param.description) {
-      prompt += ` \n(${param.description})`;
-    }
-    let res: number;
-    while (true) {
-      res = await promptOnce({
-        name: param.name,
-        type: "number",
-        default: resolvedDefault,
-        message: prompt,
-      });
-      if (Number.isInteger(res)) {
-        return res;
-      }
-      logger.error(`${param.label || param.name} must be an integer; retrying...`);
-    }
-  } else {
-    throw new FirebaseError(
-      "Build specified parameter " + param.name + " with no known input type"
-    );
->>>>>>> c760e06d
   }
   return converted;
 }