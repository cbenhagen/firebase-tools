--- conflicted
+++ resolved
@@ -282,7 +282,7 @@
   params: Param[],
   projectId: string,
   userEnvs: Record<string, ParamValue>,
-<<<<<<< HEAD
+  nonInteractive?: boolean
 ): Promise<Record<string, ParamValue>> {
   const paramValues: Record<string, ParamValue> = {};
 
@@ -290,16 +290,6 @@
     return {}.hasOwnProperty.call(userEnvs, param.name);
   });
   for (const param of resolved) {
-=======
-  nonInteractive?: boolean
-): Promise<Record<string, ParamValue>> {
-  const paramValues: Record<string, ParamValue> = {};
-
-  const [provided, outstanding] = partition(params, (param) => {
-    return {}.hasOwnProperty.call(userEnvs, param.name);
-  });
-  for (const param of provided) {
->>>>>>> 57286430
     if (!canSatisfyParam(param, userEnvs[param.name])) {
       throw new FirebaseError(
         "Parameter " +
@@ -312,7 +302,6 @@
     paramValues[param.name] = userEnvs[param.name];
   }
 
-<<<<<<< HEAD
   const [needSecret, needPrompt] = partition(outstanding, (param) => {
     return param.type == "secret";
   });
@@ -340,11 +329,8 @@
     }
     paramValues[secretParam.name] = value;
   }
-  for (const param of needPrompt) {
-    const promptable = param as Exclude<Param, SecretParam>;
-    let paramDefault: ParamValue | undefined = promptable.default;
-=======
-  if (nonInteractive && outstanding.length > 0) {
+
+  if (nonInteractive && needPrompt.length > 0) {
     const envNames = outstanding.map((p) => p.name).join(", ");
     throw new FirebaseError(
       `In non-interactive mode but have no value for the following environment variables: ${envNames}\n` +
@@ -352,9 +338,9 @@
         "For information regarding how to use dotenv files, see https://firebase.google.com/docs/functions/config-env"
     );
   }
-  for (const param of outstanding) {
-    let paramDefault: ParamValue | undefined = param.default;
->>>>>>> 57286430
+  for (const param of needPrompt) {
+    const promptable = param as Exclude<Param, SecretParam>;
+    let paramDefault: ParamValue | undefined = promptable.default;
     if (paramDefault && isCEL(paramDefault)) {
       paramDefault = resolveDefaultCEL(param.type, paramDefault, paramValues);
     }
@@ -363,13 +349,7 @@
         "Parameter " + param.name + " has default value " + paramDefault + " of wrong type"
       );
     }
-<<<<<<< HEAD
     paramValues[param.name] = await promptParam(param, projectId, paramDefault);
-
-    // TODO(vsfan@): Once we have writeUserEnvs in functions/env.ts implemented, call it to persist user-provided params
-=======
-    paramValues[param.name] = await promptParam(param, paramDefault);
->>>>>>> 57286430
   }
 
   return paramValues;
@@ -442,6 +422,7 @@
   }
   assertExhaustive(param);
 }
+
 async function promptBooleanParam(param: BooleanParam, resolvedDefault?: boolean): Promise<boolean> {
   if (!param.input) {
     const defaultToText: TextInput<boolean> = { type: "text" };
@@ -483,7 +464,6 @@
       }
       return promptResourceString(prompt, param.input, projectId, resolvedDefault);
     case "select":
-<<<<<<< HEAD
       prompt = `Select a value for ${param.label || param.name}:`;
       if (param.description) {
         prompt += ` \n(${param.description})`;
@@ -497,23 +477,6 @@
         prompt += ` \n(${param.description})`;
       }
       return promptText<string>(prompt, param.input, resolvedDefault, (res: string) => res);
-=======
-      throw new FirebaseError(
-        "Build specified string parameter " + param.name + " with unsupported input type 'select'"
-      );
-    case "text":
-    default:
-      let prompt = `Enter a value for ${param.label || param.name}:`;
-      if (param.description) {
-        prompt += ` \n(${param.description})`;
-      }
-      return await promptOnce({
-        name: param.name,
-        type: "input",
-        default: resolvedDefault,
-        message: prompt,
-      });
->>>>>>> 57286430
   }
 }
 
@@ -526,7 +489,6 @@
 
   switch (param.input.type) {
     case "select":
-<<<<<<< HEAD
       prompt = `Select a value for ${param.label || param.name}:`;
       if (param.description) {
         prompt += ` \n(${param.description})`;
@@ -558,29 +520,6 @@
       const buckets = await listBuckets(projectId);
       if (buckets.length == 0) {
         throw notFound;
-=======
-      throw new FirebaseError(
-        "Build specified int parameter " + param.name + " with unsupported input type 'select'"
-      );
-    case "text":
-    default:
-      let prompt = `Enter a value for ${param.label || param.name}:`;
-      if (param.description) {
-        prompt += ` \n(${param.description})`;
-      }
-      let res: number;
-      while (true) {
-        res = await promptOnce({
-          name: param.name,
-          type: "number",
-          default: resolvedDefault,
-          message: prompt,
-        });
-        if (Number.isInteger(res)) {
-          return res;
-        }
-        logger.error(`${param.label || param.name} must be an integer; retrying...`);
->>>>>>> 57286430
       }
       const forgedInput: SelectInput<string> = {type: "select", select: buckets.map((bucketName: string): SelectOptions<string> =>  { return {label: bucketName, value: bucketName} })};
       return promptSelect<string>(prompt, forgedInput, resolvedDefault, (res: string) => res);
