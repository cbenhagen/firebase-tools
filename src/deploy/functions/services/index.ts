import * as backend from "../backend";
import * as iam from "../../../gcp/iam";
import * as v2events from "../../../functions/events/v2";
import { obtainStorageBindings, ensureStorageTriggerRegion } from "./storage";
import { ensureFirebaseAlertsTriggerRegion } from "./firebaseAlerts";

/** A standard void No Op */
const noop = (): Promise<void> => Promise.resolve();

/** A No Op that's useful for Services that don't have specific bindings but should still try to set default bindings */
const noopProjectBindings = (): Promise<Array<iam.Binding>> => Promise.resolve([]);

/** A service interface for the underlying GCP event services */
export interface Service {
  readonly name: string;
  readonly api: string;

  // dispatch functions
<<<<<<< HEAD
  requiredProjectBindings: ((pId: any, p: any) => Promise<Array<iam.Binding>>) | undefined;
  ensureTriggerRegion: (ep: backend.Endpoint, et: backend.EventTrigger) => Promise<void>;
  ensureFunctionIsValid: () => void;
  registerFunctionToResource: () => void;
  setupFunctionConfig: () => void;
  unregisterFunctionFromResource: () => void;
=======
  requiredProjectBindings:
    | ((projectNumber: string, policy: iam.Policy) => Promise<Array<iam.Binding>>)
    | undefined;
  ensureTriggerRegion: (ep: backend.Endpoint & backend.EventTriggered) => Promise<void>;
>>>>>>> fac3f61e
}

/** A noop service object, useful for v1 events */
export const NoOpService: Service = {
  name: "noop",
  api: "",
  requiredProjectBindings: undefined,
  ensureTriggerRegion: noop,
  ensureFunctionIsValid: noop,
  registerFunctionToResource: noop,
  setupFunctionConfig: noop,
  unregisterFunctionFromResource: noop,
};
/** A pubsub service object */
export const PubSubService: Service = {
  name: "pubsub",
  api: "pubsub.googleapis.com",
  requiredProjectBindings: undefined,
  ensureTriggerRegion: noop,
  ensureFunctionIsValid: noop,
  registerFunctionToResource: noop,
  setupFunctionConfig: noop,
  unregisterFunctionFromResource: noop,
};
/** A storage service object */
export const StorageService: Service = {
  name: "storage",
  api: "storage.googleapis.com",
  requiredProjectBindings: obtainStorageBindings,
  ensureTriggerRegion: ensureStorageTriggerRegion,
  ensureFunctionIsValid: noop,
  registerFunctionToResource: noop,
  setupFunctionConfig: noop,
  unregisterFunctionFromResource: noop,
};

/** An auth blocking service object */
export const AuthBlockingService: Service = {
  name: "authBlocking",
  api: "identity.googleapis.com",
  requiredProjectBindings: undefined,
  ensureTriggerRegion: noop,
  // TODO(colerogers): update these with the correct dispatch functions
  ensureFunctionIsValid: noop,
  registerFunctionToResource: noop,
  setupFunctionConfig: noop,
  unregisterFunctionFromResource: noop,
};
/** A firebase alerts service object */
export const FirebaseAlertsService: Service = {
  name: "firebasealerts",
  api: "logging.googleapis.com",
  requiredProjectBindings: noopProjectBindings,
  ensureTriggerRegion: ensureFirebaseAlertsTriggerRegion,
};

/** Mapping from event type string to service object */
export const EVENT_SERVICE_MAPPING: Record<v2events.Event, Service> = {
  "google.cloud.pubsub.topic.v1.messagePublished": PubSubService,
  "google.cloud.storage.object.v1.finalized": StorageService,
  "google.cloud.storage.object.v1.archived": StorageService,
  "google.cloud.storage.object.v1.deleted": StorageService,
  "google.cloud.storage.object.v1.metadataUpdated": StorageService,
  "google.firebase.firebasealerts.alerts.v1.published": FirebaseAlertsService,
};

/**
 * Find the Service object for the given endpoint
 * @param endpoint the endpoint that we want the service for
 * @return a Service object that corresponds to the event type of the endpoint or noop
 */
export function serviceForEndpoint(endpoint: backend.Endpoint): Service {
  if (!backend.isEventTriggered(endpoint)) {
    return NoOpService;
  }

  return EVENT_SERVICE_MAPPING[endpoint.eventTrigger.eventType as v2events.Event] || NoOpService;
}<|MERGE_RESOLUTION|>--- conflicted
+++ resolved
@@ -16,19 +16,14 @@
   readonly api: string;
 
   // dispatch functions
-<<<<<<< HEAD
-  requiredProjectBindings: ((pId: any, p: any) => Promise<Array<iam.Binding>>) | undefined;
-  ensureTriggerRegion: (ep: backend.Endpoint, et: backend.EventTrigger) => Promise<void>;
+  requiredProjectBindings:
+    | ((projectNumber: string, policy: iam.Policy) => Promise<Array<iam.Binding>>)
+    | undefined;
+  ensureTriggerRegion: (ep: backend.Endpoint & backend.EventTriggered) => Promise<void>;
   ensureFunctionIsValid: () => void;
   registerFunctionToResource: () => void;
   setupFunctionConfig: () => void;
   unregisterFunctionFromResource: () => void;
-=======
-  requiredProjectBindings:
-    | ((projectNumber: string, policy: iam.Policy) => Promise<Array<iam.Binding>>)
-    | undefined;
-  ensureTriggerRegion: (ep: backend.Endpoint & backend.EventTriggered) => Promise<void>;
->>>>>>> fac3f61e
 }
 
 /** A noop service object, useful for v1 events */
@@ -64,8 +59,18 @@
   setupFunctionConfig: noop,
   unregisterFunctionFromResource: noop,
 };
-
-/** An auth blocking service object */
+/** A firebase alerts service object */
+export const FirebaseAlertsService: Service = {
+  name: "firebasealerts",
+  api: "logging.googleapis.com",
+  requiredProjectBindings: noopProjectBindings,
+  ensureTriggerRegion: ensureFirebaseAlertsTriggerRegion,
+  ensureFunctionIsValid: noop,
+  registerFunctionToResource: noop,
+  setupFunctionConfig: noop,
+  unregisterFunctionFromResource: noop,
+};
+/** A auth blocking service object */
 export const AuthBlockingService: Service = {
   name: "authBlocking",
   api: "identity.googleapis.com",
@@ -76,13 +81,6 @@
   registerFunctionToResource: noop,
   setupFunctionConfig: noop,
   unregisterFunctionFromResource: noop,
-};
-/** A firebase alerts service object */
-export const FirebaseAlertsService: Service = {
-  name: "firebasealerts",
-  api: "logging.googleapis.com",
-  requiredProjectBindings: noopProjectBindings,
-  ensureTriggerRegion: ensureFirebaseAlertsTriggerRegion,
 };
 
 /** Mapping from event type string to service object */
