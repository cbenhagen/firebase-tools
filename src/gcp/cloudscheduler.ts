import * as _ from "lodash";

import { FirebaseError } from "../error";
import { logger } from "../logger";
import { cloudschedulerOrigin } from "../api";
import { Client } from "../apiv2";
import * as backend from "../deploy/functions/backend";
import * as proto from "./proto";
import { getDefaultComputeServiceAgent } from "../deploy/functions/checkIam";
import { assertExhaustive, nullsafeVisitor } from "../functional";

const VERSION = "v1beta1";
const DEFAULT_TIME_ZONE_V1 = "America/Los_Angeles";
const DEFAULT_TIME_ZONE_V2 = "utc";

export interface PubsubTarget {
  topicName: string;
  data?: string;
  attributes?: Record<string, string>;
}

export type HttpMethod = "POST" | "GET" | "HEAD" | "PUT" | "DELETE" | "PATCH" | "OPTIONS";

export interface OauthToken {
  serviceAccountEmail: string;
  scope: string;
}

export interface OidcToken {
  serviceAccountEmail: string;
  audience?: string;
}

export interface HttpTarget {
  uri: string;
  httpMethod: HttpMethod;
  headers?: Record<string, string>;
  body?: string;

  // oneof authorizationHeader
  oauthToken?: OauthToken;
  oidcToken?: OidcToken;
  // end oneof authorizationHeader;
}

export interface RetryConfig {
  retryCount?: number;
  maxRetryDuration?: proto.Duration;
  maxBackoffDuration?: proto.Duration;
  maxDoublings?: number;
}

export interface Job {
  name: string;
  schedule: string;
  description?: string;
  timeZone?: string | null;

  // oneof target
  httpTarget?: HttpTarget;
  pubsubTarget?: PubsubTarget;
  // end oneof target

  retryConfig?: {
    retryCount?: number | null;
    maxRetryDuration?: string | null;
    minBackoffDuration?: string | null;
    maxBackoffDuration?: string | null;
    maxDoublings?: number | null;
  };
}

export function assertValidJob(job: Job) {
  proto.assertOneOf("Scheduler Job", job, "target", "httpTarget", "pubsubTarget");
  if (job.httpTarget) {
    proto.assertOneOf(
      "Scheduler Job",
      job.httpTarget,
      "httpTarget.authorizationHeader",
      "oauthToken",
      "oidcToken"
    );
  }
}

const apiClient = new Client({ urlPrefix: cloudschedulerOrigin, apiVersion: VERSION });

/**
 * Creates a cloudScheduler job.
 * If another job with that name already exists, this will return a 409.
 * @param job The job to create.
 */
export function createJob(job: Job): Promise<any> {
  // the replace below removes the portion of the schedule name after the last /
  // ie: projects/my-proj/locations/us-central1/jobs/firebase-schedule-func-us-east1 would become
  // projects/my-proj/locations/us-central1/jobs
  const strippedName = job.name.substring(0, job.name.lastIndexOf("/"));
  return apiClient.post(`/${strippedName}`, Object.assign({ timeZone: DEFAULT_TIME_ZONE_V1 }, job));
}

/**
 * Deletes a cloudScheduler job with the given name.
 * Returns a 404 if no job with that name exists.
 * @param name The name of the job to delete.
 */
export function deleteJob(name: string): Promise<any> {
  return apiClient.delete(`/${name}`);
}

/**
 * Gets a cloudScheduler job with the given name.
 * If no job with that name exists, this will return a 404.
 * @param name The name of the job to get.
 */
export function getJob(name: string): Promise<any> {
  return apiClient.get(`/${name}`, {
    resolveOnHTTPError: true,
  });
}

/**
 * Updates a cloudScheduler job.
 * Returns a 404 if no job with that name exists.
 * @param job A job to update.
 */
export function updateJob(job: Job): Promise<any> {
  // Note that name cannot be updated.
  return apiClient.patch(`/${job.name}`, Object.assign({ timeZone: DEFAULT_TIME_ZONE_V1 }, job));
}

/**
 * Checks for a existing job with the given name.
 * If none is found, it creates a new job.
 * If one is found, and it is identical to the job parameter, it does nothing.
 * Otherwise, if one is found and it is different from the job param, it updates the job.
 * @param job A job to check for and create, replace, or leave as appropriate.
 * @throws { FirebaseError } if an error response other than 404 is received on the GET call
 * or if error response 404 is received on the POST call, indicating that cloud resource
 * location is not set.
 */
export async function createOrReplaceJob(job: Job): Promise<any> {
  const jobName = job.name.split("/").pop();
  const existingJob = await getJob(job.name);
  // if no job is found, create one
  if (existingJob.status === 404) {
    let newJob;
    try {
      newJob = await createJob(job);
    } catch (err: any) {
      // Cloud resource location is not set so we error here and exit.
      if (err?.context?.response?.statusCode === 404) {
        throw new FirebaseError(
          `Cloud resource location is not set for this project but scheduled functions require it. ` +
            `Please see this documentation for more details: https://firebase.google.com/docs/projects/locations.`
        );
      }
      throw new FirebaseError(`Failed to create scheduler job ${job.name}: ${err.message}`);
    }
    logger.debug(`created scheduler job ${jobName}`);
    return newJob;
  }
  if (!job.timeZone) {
    // We set this here to avoid recreating schedules that use the default timeZone
    job.timeZone = DEFAULT_TIME_ZONE_V1;
  }
  if (isIdentical(existingJob.body, job)) {
    logger.debug(`scheduler job ${jobName} is up to date, no changes required`);
    return;
  }
  const updatedJob = await updateJob(job);
  logger.debug(`updated scheduler job ${jobName}`);
  return updatedJob;
}

/**
 * Check if two jobs are functionally equivalent.
 * @param job a job to compare.
 * @param otherJob a job to compare.
 */
function isIdentical(job: Job, otherJob: Job): boolean {
  return (
    job &&
    otherJob &&
    job.schedule === otherJob.schedule &&
    job.timeZone === otherJob.timeZone &&
    _.isEqual(job.retryConfig, otherJob.retryConfig)
  );
}

/** The name of the Cloud Scheduler job we will use for this endpoint. */
export function jobNameForEndpoint(
  endpoint: backend.Endpoint & backend.ScheduleTriggered,
  appEngineLocation: string
): string {
  const id = backend.scheduleIdForFunction(endpoint);
  return `projects/${endpoint.project}/locations/${appEngineLocation}/jobs/${id}`;
}

/** The name of the pubsub topic that the Cloud Scheduler job will use for this endpoint. */
export function topicNameForEndpoint(
  endpoint: backend.Endpoint & backend.ScheduleTriggered
): string {
  const id = backend.scheduleIdForFunction(endpoint);
  return `projects/${endpoint.project}/topics/${id}`;
}

/** Converts an Endpoint to a CloudScheduler v1 job */
export function jobFromEndpoint(
  endpoint: backend.Endpoint & backend.ScheduleTriggered,
  appEngineLocation: string,
  projectNumber: string
): Job {
  const job: Partial<Job> = {};
  if (endpoint.platform === "gcfv1") {
<<<<<<< HEAD
    const id = backend.scheduleIdForFunction(endpoint);
    const region = appEngineLocation;
    job.name = `projects/${endpoint.project}/locations/${region}/jobs/${id}`;
    job.timeZone = endpoint.scheduleTrigger.timeZone || DEFAULT_TIME_ZONE_V1;
=======
    job.name = jobNameForEndpoint(endpoint, appEngineLocation);
>>>>>>> 11bc020f
    job.pubsubTarget = {
      topicName: topicNameForEndpoint(endpoint),
      attributes: {
        scheduled: "true",
      },
    };
  } else if (endpoint.platform === "gcfv2") {
    // NB: We should figure out whether there's a good service account we can use
    // to get ODIC tokens from while invoking the function. Hopefully either
    // CloudScheduler has an account we can use or we can use the default compute
    // account credentials (it's a project editor, so it should have permissions
    // to invoke a function and editor deployers should have permission to actAs
    // it)

    const id = backend.scheduleIdForFunction(endpoint);
    job.name = `projects/${endpoint.project}/locations/${endpoint.region}/jobs/${id}`;
    job.timeZone = endpoint.scheduleTrigger.timeZone || DEFAULT_TIME_ZONE_V2;
    job.httpTarget = {
      uri: endpoint.uri!,
      httpMethod: "GET",
      oidcToken: {
        // TODO(colerogers): revisit adding 'invoker' to the container contract
        // for schedule functions and use as the odic token service account here
        // if it's present.
        serviceAccountEmail: getDefaultComputeServiceAgent(projectNumber),
      },
    };
  } else {
    assertExhaustive(endpoint.platform);
  }
  if (!endpoint.scheduleTrigger.schedule) {
    throw new FirebaseError(
      "Cannot create a scheduler job without a schedule:" + JSON.stringify(endpoint)
    );
  }
  job.schedule = endpoint.scheduleTrigger.schedule;

  if (endpoint.scheduleTrigger.retryConfig) {
    job.retryConfig = {};
    proto.copyIfPresent(
      job.retryConfig,
      endpoint.scheduleTrigger.retryConfig,
      "maxDoublings",
      "retryCount"
    );
    proto.convertIfPresent(
      job.retryConfig,
      endpoint.scheduleTrigger.retryConfig,
      "maxBackoffDuration",
      "maxBackoffSeconds",
      nullsafeVisitor(proto.durationFromSeconds)
    );
    proto.convertIfPresent(
      job.retryConfig,
      endpoint.scheduleTrigger.retryConfig,
      "minBackoffDuration",
      "minBackoffSeconds",
      nullsafeVisitor(proto.durationFromSeconds)
    );
    proto.convertIfPresent(
      job.retryConfig,
      endpoint.scheduleTrigger.retryConfig,
      "maxRetryDuration",
      "maxRetrySeconds",
      nullsafeVisitor(proto.durationFromSeconds)
    );
  }

  // TypeScript compiler isn't noticing that name is defined in all code paths.
  return job as Job;
}<|MERGE_RESOLUTION|>--- conflicted
+++ resolved
@@ -212,14 +212,8 @@
 ): Job {
   const job: Partial<Job> = {};
   if (endpoint.platform === "gcfv1") {
-<<<<<<< HEAD
-    const id = backend.scheduleIdForFunction(endpoint);
-    const region = appEngineLocation;
-    job.name = `projects/${endpoint.project}/locations/${region}/jobs/${id}`;
     job.timeZone = endpoint.scheduleTrigger.timeZone || DEFAULT_TIME_ZONE_V1;
-=======
     job.name = jobNameForEndpoint(endpoint, appEngineLocation);
->>>>>>> 11bc020f
     job.pubsubTarget = {
       topicName: topicNameForEndpoint(endpoint),
       attributes: {
