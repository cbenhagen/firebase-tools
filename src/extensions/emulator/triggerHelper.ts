import {
  ParsedTriggerDefinition,
  getServiceFromEventType,
} from "../../emulator/functionsEmulatorShared";
import { EmulatorLogger } from "../../emulator/emulatorLogger";
import { Emulators } from "../../emulator/types";
import { Resource } from "../../extensions/types";
import * as proto from "../../gcp/proto";

/**
<<<<<<< HEAD
 *
=======
 * Convert a Resource into a ParsedTriggerDefinition
>>>>>>> 191ef886
 */
export function functionResourceToEmulatedTriggerDefintion(
  resource: Resource
): ParsedTriggerDefinition {
  const etd: ParsedTriggerDefinition = {
    name: resource.name,
    entryPoint: resource.name,
    platform: "gcfv1",
  };
  const properties = resource.properties || {};
  proto.convertIfPresent(etd, properties, "timeoutSeconds", "timeout", proto.secondsFromDuration);
  proto.convertIfPresent(etd, properties, "regions", "location", (str: string) => [str]);
  proto.copyIfPresent(etd, properties, "availableMemoryMb");
  if (properties.httpsTrigger) {
    etd.httpsTrigger = properties.httpsTrigger;
  }
  if (properties.eventTrigger) {
    etd.eventTrigger = {
      eventType: properties.eventTrigger.eventType,
      resource: properties.eventTrigger.resource,
      service: getServiceFromEventType(properties.eventTrigger.eventType),
    };
  } else {
    EmulatorLogger.forEmulator(Emulators.FUNCTIONS).log(
      "WARN",
      `Function '${resource.name} is missing a trigger in extension.yaml. Please add one, as triggers defined in code are ignored.`
    );
  }
  return etd;
}<|MERGE_RESOLUTION|>--- conflicted
+++ resolved
@@ -8,11 +8,7 @@
 import * as proto from "../../gcp/proto";
 
 /**
-<<<<<<< HEAD
- *
-=======
  * Convert a Resource into a ParsedTriggerDefinition
->>>>>>> 191ef886
  */
 export function functionResourceToEmulatedTriggerDefintion(
   resource: Resource
