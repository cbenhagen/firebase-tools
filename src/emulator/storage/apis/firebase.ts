--- conflicted
+++ resolved
@@ -206,11 +206,28 @@
     const uploadType = req.header("x-goog-upload-protocol")?.toString();
 
     async function finalizeOneShotUpload(upload: Upload) {
+    
+        if (err instanceof ForbiddenError) {
+          res.header("x-goog-upload-status", "final");
+          uploadService.setResponseCode(uploadId, 403);
+          return res.status(403).json({
+            error: {
+              code: 403,
+              message: `Permission denied. No WRITE permission.`,
+            },
+          });
+        }
+        throw err;
+      }
+      
+      
       let metadata: StoredFileMetadata;
       try {
         metadata = await storageLayer.uploadObject(upload);
       } catch (err) {
         if (err instanceof ForbiddenError) {
+          res.header("x-goog-upload-status", "final");
+          uploadService.setResponseCode(uploadId, 403);
           return res.status(403).json({
             error: {
               code: 403,
@@ -220,6 +237,7 @@
         }
         throw err;
       }
+      res.header("x-goog-upload-status", "final");
       metadata.addDownloadToken(/* shouldTrigger = */ false);
       if (!metadata.contentDisposition) {
         metadata.update({ contentDisposition: "inline" }, /* shouldTrigger = */ false);
@@ -321,9 +339,14 @@
           upload = uploadService.finalizeResumableUpload(uploadId);
         } catch (err) {
           if (err instanceof NotFoundError) {
+            uploadService.setResponseCode(uploadId, 404);
             return res.sendStatus(404);
           } else if (err instanceof UploadNotActiveError) {
+            uploadService.setResponseCode(uploadId, 400);
             return res.sendStatus(400);
+          } else if (err instanceof UploadPreviouslyFinalizedError) {
+            res.header("x-goog-upload-status", "final");
+            return res.sendStatus(uploadService.getPreviousResponseCode(uploadId));
           }
           throw err;
         }
@@ -332,24 +355,6 @@
       }
     }
 
-<<<<<<< HEAD
-    if (uploadCommand.includes("finalize")) {
-      let upload: Upload;
-      try {
-        upload = uploadService.finalizeResumableUpload(uploadId);
-      } catch (err) {
-        if (err instanceof NotFoundError) {
-          uploadService.setResponseCode(uploadId, 404);
-          return res.sendStatus(404);
-        } else if (err instanceof UploadNotActiveError) {
-          uploadService.setResponseCode(uploadId, 400);
-          return res.sendStatus(400);
-        } else if (err instanceof UploadPreviouslyFinalizedError) {
-          res.header("x-goog-upload-status", "final");
-          return res.sendStatus(uploadService.getPreviousResponseCode(uploadId));
-        }
-        throw err;
-=======
     if (!objectId) {
       res.sendStatus(400);
       return;
@@ -360,7 +365,6 @@
       const contentTypeHeader = req.header("content-type");
       if (!contentTypeHeader) {
         return res.sendStatus(400);
->>>>>>> 3c35d8f3
       }
 
       let metadataRaw: string;
@@ -371,25 +375,6 @@
           await reqBodyToBuffer(req)
         ));
       } catch (err) {
-<<<<<<< HEAD
-        if (err instanceof ForbiddenError) {
-          res.header("x-goog-upload-status", "final");
-          uploadService.setResponseCode(uploadId, 403);
-          return res.status(403).json({
-            error: {
-              code: 403,
-              message: `Permission denied. No WRITE permission.`,
-            },
-          });
-        }
-        throw err;
-      }
-
-      res.header("x-goog-upload-status", "final");
-      storedMetadata.addDownloadToken(/* shouldTrigger = */ false);
-      uploadService.setResponseCode(uploadId, 200);
-      return res.status(200).json(new OutgoingFirebaseMetadata(storedMetadata));
-=======
         if (err instanceof Error) {
           // Matches server error text formatting.
           return res.status(400).send(err.message);
@@ -404,7 +389,6 @@
         authorization: req.header("authorization"),
       });
       return await finalizeOneShotUpload(upload);
->>>>>>> 3c35d8f3
     }
 
     // Default to media (data-only) upload protocol.
