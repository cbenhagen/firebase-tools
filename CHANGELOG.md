--- conflicted
+++ resolved
@@ -1,10 +1,7 @@
-<<<<<<< HEAD
 - Release Cloud Firestore emulator v1.14.1:
   - Adds support of x-goog-request-params http header for routing.
   - Changes `read-past-max-staleness` error code to align with production
     implementation.
   - Updates readtime-in-the-future error message.
   - Supports importing exports from Windows on UNIX systems. (#2421)
-=======
-- Marks Java 10 and below as deprecated. Support will be dropped in Firebase CLI v11. Please upgrade to Java version 11 or above to continue using the emulators. (#4347)
->>>>>>> 588eba36
+- Marks Java 10 and below as deprecated. Support will be dropped in Firebase CLI v11. Please upgrade to Java version 11 or above to continue using the emulators. (#4347)