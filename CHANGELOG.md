- Upgrade Storage Rules Runtime to v1.0.2.
<<<<<<< HEAD
- Lowers the number of concurrent uploads the CLI will attempt to Firebase Hosting.
- Adds support for an environment variable `FIREBASE_HOSTING_UPLOAD_CONCURRENCY` to specify custom levels of Hosting upload concurrency.
- Fixes error handling in `auth:export` when API calls would fail.
- Fixes bug where new callable functions were not publicly accessible. (#4327)
=======
- Adds support for an environment variable `FIREBASE_HOSTING_UPLOAD_CONCURRENCY` to specify custom levels of Hosting upload concurrency (defaults to 200).
- Fixes error handling in `auth:export` when API calls would fail.
>>>>>>> fe1c8c32
<|MERGE_RESOLUTION|>--- conflicted
+++ resolved
@@ -1,10 +1,4 @@
 - Upgrade Storage Rules Runtime to v1.0.2.
-<<<<<<< HEAD
-- Lowers the number of concurrent uploads the CLI will attempt to Firebase Hosting.
-- Adds support for an environment variable `FIREBASE_HOSTING_UPLOAD_CONCURRENCY` to specify custom levels of Hosting upload concurrency.
-- Fixes error handling in `auth:export` when API calls would fail.
-- Fixes bug where new callable functions were not publicly accessible. (#4327)
-=======
 - Adds support for an environment variable `FIREBASE_HOSTING_UPLOAD_CONCURRENCY` to specify custom levels of Hosting upload concurrency (defaults to 200).
 - Fixes error handling in `auth:export` when API calls would fail.
->>>>>>> fe1c8c32
+- Fixes bug where new callable functions were not publicly accessible. (#4327)