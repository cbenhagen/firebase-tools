--- conflicted
+++ resolved
@@ -1,10 +1,4 @@
-<<<<<<< HEAD
-- Add support for object list using certain Admin SDKs (#5208)
-- Add support for deploying Next.js applications that utilize middleware
-- Add basic support for deploying Nuxt 2+3 applications (#5321)
-=======
 - Add sharp NPM module to Cloud Functions when using Next.js Image Optimization (#5238)
 - Adds user-defined env vars into the functions emulator (#5330).
 - Support Next.js Middleware (#5320)
-- Log the reason for a Cloud Function if needed in Next.js (#5320)
->>>>>>> 3d892228
+- Log the reason for a Cloud Function if needed in Next.js (#5320)