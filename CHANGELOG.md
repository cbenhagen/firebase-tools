<<<<<<< HEAD
- Updates the minimum required version of Node.js to be `~14.18.0 || >=16.4.0` (#4580).
- Fixes issue where `init` would fail to write existing RTDB rules containing comments (#4596).
=======
- Fix missing Connection header in RTDB emulator REST streaming API (https://github.com/firebase/firebase-tools-ui/issues/3329).
>>>>>>> dc04320c
<|MERGE_RESOLUTION|>--- conflicted
+++ resolved
@@ -1,6 +1,11 @@
-<<<<<<< HEAD
-- Updates the minimum required version of Node.js to be `~14.18.0 || >=16.4.0` (#4580).
-- Fixes issue where `init` would fail to write existing RTDB rules containing comments (#4596).
-=======
-- Fix missing Connection header in RTDB emulator REST streaming API (https://github.com/firebase/firebase-tools-ui/issues/3329).
->>>>>>> dc04320c
+- Turns on content compression in the Hosting emulator. (#2328)
+- Replaces underlying terminal coloring library.
+- Make storage emulator multipart parsing handle quotes in boundary header. (#3953)
+- Make storage emulator content type case insensitive. (#3953)
+- Add storage emulator support to init.js useEmulator flag. (#4805)
+- Populate resource correctly in storage rules evaluation. (#4329)
+- Read name from metadata as backup for gcs upload into storage emulator. (#3953)
+- Fix bug where invalid CPU was set for 16GiB functions. (#4823)
+- Fix bug where failed function discovery crashed the entire emulator. (#4826)
+- Fix LIST security rule evaluation in storage emulator. (#4827)
+- Fix bug where vpc connector setting broke function deploy for old functions SDK. (#4834)