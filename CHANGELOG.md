--- conflicted
+++ resolved
@@ -1,6 +1,2 @@
-<<<<<<< HEAD
-- Fixes an issue where `ext:dev:init` would fail due to a missing CHANGELOG.md file (#5530).
 - Adds support for optional `--database` argument in Firestore commands (#5548).
-- Adds multiple firestore database targets support in firebase.json (#5548).
-=======
->>>>>>> d659b9df
+- Adds multiple firestore database targets support in firebase.json (#5548).